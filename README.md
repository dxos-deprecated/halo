--- conflicted
+++ resolved
@@ -1,7 +1,3 @@
 # HALO
 
-<<<<<<< HEAD
-DXOS Identity and Access Control.
-=======
-Secure decentralized identity and credentials.
->>>>>>> c7f515d4
+Secure decentralized identity and credentials.