{
  "name": "@dxos/credentials",
<<<<<<< HEAD
  "version": "2.1.7-beta.0",
=======
  "version": "2.1.8-alpha.0",
>>>>>>> 86be53c8
  "description": "DXOS Credentials",
  "homepage": "https://github.com/dxos/halo/tree/master/packages/credentials#readme",
  "bugs": {
    "url": "https://github.com/dxos/halo/issues"
  },
  "repository": {
    "type": "git",
    "url": "git+https://github.com/dxos/halo.git"
  },
  "license": "GPL-3.0",
  "main": "dist/es/index.js",
  "scripts": {
    "build": "npm run clean && npm run build:protobuf && npm run build:ts && npm run copy:assets",
    "build:ts": "tsc",
    "build:protobuf": "mkdir -p ./src/proto/gen && build-protobuf ./src/proto/*.proto -s src/proto/substitutions.ts -o src/proto/gen",
    "clean": "del-cli dist && del-cli ./src/proto/gen",
    "copy:assets": "cpy '**/*' '!**/*.ts' ../dist/es --cwd=src --no-overwrite --parents",
    "lint": "eslint 'src/**/*.{ts,js}'",
    "lint:fix": "yarn lint --fix",
    "prepublishOnly": "npm run test && npm run build",
    "test": "jest --rootDir ./src --verbose --passWithNoTests --no-cache"
  },
  "browserslist": [
    "> 5%"
  ],
  "jest": {
    "preset": "ts-jest/presets/js-with-ts",
    "testEnvironment": "node"
  },
  "dependencies": {
    "@dxos/async": "^1.0.0-beta.8",
    "@dxos/codec-protobuf": "^0.2.0",
    "@dxos/crypto": "^1.0.0-beta.1",
    "@dxos/feed-store": "^1.2.0-beta.23",
    "@dxos/protocol": "^1.1.0-beta.1",
    "@types/debug": "^4.1.5",
    "@types/end-of-stream": "^1.4.0",
    "@types/pify": "^3.0.2",
    "@types/pump": "^1.1.0",
    "bip39": "^3.0.2",
    "buffer-json-encoding": "^1.0.2",
    "crypto-js": "^3.1.9-1",
    "debug": "^4.1.1",
    "encoding-down": "^6.3.0",
    "end-of-stream": "^1.4.1",
    "hypercore-crypto": "^1.0.0",
    "hypercore-protocol": "^6.11.1",
    "hypertrie": "^3.8.0",
    "json-stable-stringify": "^1.0.1",
    "leveldown": "^5.4.1",
    "levelup": "^4.3.2",
    "lodash.defaultsdeep": "^4.6.1",
    "lodash.get": "^4.4.2",
    "lodash.isobject": "^3.0.2",
    "lodash.isplainobject": "^4.0.6",
    "lodash.mapvalues": "^4.6.0",
    "lodash.matches": "^4.6.0",
    "memdown": "^5.1.0",
    "moment": "^2.24.0",
    "ngraph.graph": "^18.0.1",
    "pump": "^3.0.0",
    "queue-microtask": "^1.1.2",
    "random-access-memory": "^3.1.1",
    "source-map-support": "^0.5.12",
    "stream-to-array": "^2.3.0",
    "uuid": "^3.3.2"
  },
  "devDependencies": {
    "@dxos/eslint-plugin": "^1.0.4",
    "@dxos/protobuf-compiler": "^0.2.0",
    "@dxos/protocol-plugin-replicator": "^1.1.0-beta.18",
    "@types/encoding-down": "^5.0.0",
    "@types/jest": "^26.0.7",
    "@types/json-stable-stringify": "^1.0.32",
    "@types/levelup": "^4.3.0",
    "@types/lodash.matches": "^4.6.6",
    "@types/memdown": "^3.0.0",
    "@types/stream-to-array": "^2.3.0",
    "cpy-cli": "^3.0.0",
    "del-cli": "^3.0.1",
    "eslint": "^7.10.0",
    "jest": "^26.1.0",
    "ngraph.path": "^1.2.0",
    "protobufjs": "^6.9.0",
    "ts-jest": "^26.1.4",
    "typescript": "^4.0.3",
    "wait-for-expect": "^3.0.0"
  },
  "eslintConfig": {
    "extends": "plugin:@dxos/recomended",
    "ignorePatterns": [
      "src/proto/gen/*"
    ]
  },
  "publishConfig": {
    "access": "public"
  },
  "gitHead": "c147f853bc07376a163cee05c3c44198387c5655"
}<|MERGE_RESOLUTION|>--- conflicted
+++ resolved
@@ -1,10 +1,6 @@
 {
   "name": "@dxos/credentials",
-<<<<<<< HEAD
-  "version": "2.1.7-beta.0",
-=======
   "version": "2.1.8-alpha.0",
->>>>>>> 86be53c8
   "description": "DXOS Credentials",
   "homepage": "https://github.com/dxos/halo/tree/master/packages/credentials#readme",
   "bugs": {
