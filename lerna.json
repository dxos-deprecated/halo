--- conflicted
+++ resolved
@@ -1,9 +1,5 @@
 {
-<<<<<<< HEAD
-  "version": "2.1.5-beta.0",
-=======
   "version": "2.1.7-alpha.0",
->>>>>>> e6012bbd
   "useWorkspaces": true,
   "npmClient": "yarn"
 }