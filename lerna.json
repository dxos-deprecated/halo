--- conflicted
+++ resolved
@@ -1,9 +1,5 @@
 {
-<<<<<<< HEAD
-  "version": "2.1.8",
-=======
   "version": "2.1.9-alpha.0",
->>>>>>> 1308e5a3
   "useWorkspaces": true,
   "npmClient": "yarn"
 }