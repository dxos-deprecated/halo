--- conflicted
+++ resolved
@@ -1,9 +1,5 @@
 {
-<<<<<<< HEAD
-  "version": "2.1.7-beta.0",
-=======
   "version": "2.1.8-alpha.0",
->>>>>>> 86be53c8
   "useWorkspaces": true,
   "npmClient": "yarn"
 }